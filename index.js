
import { NativeModules, Platform } from 'react-native';

const { RNIapIos, RNIapModule } = NativeModules;

const ANDROID_ITEM_TYPE_SUBSCRIPTION = 'subs';
const ANDROID_ITEM_TYPE_IAP = 'inapp';
const IOS_ITEM_TYPE_SUBSCRIPTION = 'sub';
const IOS_ITEM_TYPE_IAP = 'iap';

/**
 * Prepare module for purchase flow. Required on Android. No-op on iOS.
 * @returns {Promise<void>}
 */
export const prepare = () => Platform.select({
  ios: () => Promise.resolve(),
  android: () => RNIapModule.prepare()
})();

/**
 * Get a list of products (consumable and non-consumable items, but not subscriptions)
 * @param {string[]} skus The item skus
 * @returns {Promise<Product[]>}
 */
export const getProducts = (skus) => Platform.select({
  ios: () => RNIapIos.getItems(skus)
    .then(items => items.filter(item => item.type === IOS_ITEM_TYPE_IAP && skus.indexOf(item.productId) > -1)),
  android: () => RNIapModule.getItemsByType(ANDROID_ITEM_TYPE_IAP, skus)
})();

/**
 * Get a list of subscriptions
 * @param {string[]} skus The item skus
 * @returns {Promise<Subscription[]>}
 */
export const getSubscriptions = (skus) => Platform.select({
  ios: () => RNIapIos.getItems(skus)
    .then(items => items.filter(item => item.type === IOS_ITEM_TYPE_SUBSCRIPTION && skus.indexOf(item.productId) > -1)),
  android: () => RNIapModule.getItemsByType(ANDROID_ITEM_TYPE_SUBSCRIPTION, skus)
})();

/**
<<<<<<< HEAD
 * fetch histories for purchase items.
 */
export const fetchHistory = () => {
  if (Platform.OS === 'ios') {
    return new Promise(function (resolve, reject) {
      RNIapIos.fetchHistory((err, items) => {
        if (err) {
          reject(err);
          return;
        }
        const objs = items.map(o => JSON.parse(o));
        resolve(objs);
      });
    });
  } else if (Platform.OS === 'android') {
    return new Promise(function (resolve, reject) {
      try {
        RNIapModule.getPurchaseHistory((err, items) => {
          if ((typeof items) === 'string') {
            resolve(JSON.parse(items));
          } else {
            resolve(items);
          }
        });
      } catch (err) {
        reject(err);
      }
    });
=======
 * Gets an invetory of purchases made by the user regardless of consumption status
 * @returns {Promise<Purchase[]>}
 */
export const getPurchaseHistory = () => Platform.select({
  ios: () => RNIapIos.getAvailableItems(),
  android: async () => {
    let products = await RNIapModule.getPurchaseHistoryByType(ANDROID_ITEM_TYPE_IAP);
    let subscriptions = await RNIapModule.getPurchaseHistoryByType(ANDROID_ITEM_TYPE_SUBSCRIPTION);
    return products.concat(subscriptions);
>>>>>>> 4dabf316
  }
})();

/**
 * Get all purchases made by the user (either non-consumable, or haven't been consumed yet)
 * @returns {Promise<Purchase[]>}
 */
export const getAvailablePurchases = () => Platform.select({
  ios: () => RNIapIos.getAvailableItems(),
  android: async () => {
    let products = await RNIapModule.getAvailableItemsByType(ANDROID_ITEM_TYPE_IAP);
    let subscriptions = await RNIapModule.getAvailableItemsByType(ANDROID_ITEM_TYPE_SUBSCRIPTION);
    return products.concat(subscriptions);
  }
})();

/**
<<<<<<< HEAD
 * This method returns the current un-consumed products owned by the user, including both purchased items and items acquired by redeeming a promo code.
 */
export const getPurchasesAndroid = () => {
  if (Platform.OS === 'android') {
    return new Promise(function(resolve, reject) {
      RNIapModule.getPurchases((err, items) => {
        if (err) {
          reject(err);
          return;
        }
        if ((typeof items) === 'string') {
          resolve(JSON.parse(items));
        } else {
          resolve(items);
        }
      });
    });
  } else {
    return null;
  }
};

/**
 * Refresh items to buy item again for android. Able to put nothing or 'SUBS' in parameter.
 * Putting 'SUBS' string will refresh subscription items.
=======
 * Create a subscription to a sku
 * @param {string} sku The product's sku/ID
 * @returns {Promise<SubscriptionPurchase>}
>>>>>>> 4dabf316
 */
export const buySubscription = (sku) => Platform.select({
  ios: () => RNIapIos.buyProduct(sku),
  android: () => RNIapModule.buyItemByType(ANDROID_ITEM_TYPE_SUBSCRIPTION, sku)
})();

/**
 * Buy a product
 * @param {string} sku The product's sku/ID
 * @returns {Promise<ProductPurchase>}
 */
export const buyProduct = (sku) => Platform.select({
  ios: () => RNIapIos.buyProduct(sku),
  android: () => RNIapModule.buyItemByType(ANDROID_ITEM_TYPE_IAP, sku)
})();

/**
 * Consume a product (on Android.) No-op on iOS.
 * @param {string} token The product's token (on Android)
 * @returns {Promise}
 */
export const consumeProduct = (token) => Platform.select({
  ios: () => Promise.resolve(), // Consuming is a no-op on iOS, as soon as the product is purchased it is considered consumed.
  android: () => RNIapModule.consumeProduct(token)
})();<|MERGE_RESOLUTION|>--- conflicted
+++ resolved
@@ -40,36 +40,6 @@
 })();
 
 /**
-<<<<<<< HEAD
- * fetch histories for purchase items.
- */
-export const fetchHistory = () => {
-  if (Platform.OS === 'ios') {
-    return new Promise(function (resolve, reject) {
-      RNIapIos.fetchHistory((err, items) => {
-        if (err) {
-          reject(err);
-          return;
-        }
-        const objs = items.map(o => JSON.parse(o));
-        resolve(objs);
-      });
-    });
-  } else if (Platform.OS === 'android') {
-    return new Promise(function (resolve, reject) {
-      try {
-        RNIapModule.getPurchaseHistory((err, items) => {
-          if ((typeof items) === 'string') {
-            resolve(JSON.parse(items));
-          } else {
-            resolve(items);
-          }
-        });
-      } catch (err) {
-        reject(err);
-      }
-    });
-=======
  * Gets an invetory of purchases made by the user regardless of consumption status
  * @returns {Promise<Purchase[]>}
  */
@@ -79,7 +49,6 @@
     let products = await RNIapModule.getPurchaseHistoryByType(ANDROID_ITEM_TYPE_IAP);
     let subscriptions = await RNIapModule.getPurchaseHistoryByType(ANDROID_ITEM_TYPE_SUBSCRIPTION);
     return products.concat(subscriptions);
->>>>>>> 4dabf316
   }
 })();
 
@@ -97,37 +66,9 @@
 })();
 
 /**
-<<<<<<< HEAD
- * This method returns the current un-consumed products owned by the user, including both purchased items and items acquired by redeeming a promo code.
- */
-export const getPurchasesAndroid = () => {
-  if (Platform.OS === 'android') {
-    return new Promise(function(resolve, reject) {
-      RNIapModule.getPurchases((err, items) => {
-        if (err) {
-          reject(err);
-          return;
-        }
-        if ((typeof items) === 'string') {
-          resolve(JSON.parse(items));
-        } else {
-          resolve(items);
-        }
-      });
-    });
-  } else {
-    return null;
-  }
-};
-
-/**
- * Refresh items to buy item again for android. Able to put nothing or 'SUBS' in parameter.
- * Putting 'SUBS' string will refresh subscription items.
-=======
  * Create a subscription to a sku
  * @param {string} sku The product's sku/ID
  * @returns {Promise<SubscriptionPurchase>}
->>>>>>> 4dabf316
  */
 export const buySubscription = (sku) => Platform.select({
   ios: () => RNIapIos.buyProduct(sku),
